__all__ = [
    'AlgorithmBase',
    'ReaderBaseBase',
    'ReaderBase',
    'FilterBase',
    'FilterPreserveTypeBase',
    'TwoFileReaderBase',
    'WriterBase',
]


__displayname__ = 'Base Classes'

from . import _helpers

# Outside Imports:
import vtk.util.vtkAlgorithm as valg #import VTKPythonAlgorithmBase
import numpy as np

###############################################################################

class AlgorithmBase(valg.VTKPythonAlgorithmBase):
    """This is a base class to add convienace methods to the
    ``VTKPythonAlgorithmBase`` for all algorithms implemented in ``PVGeo``.
    We implement our algorithms in this manner to harness all of the backend support that the ``VTKPythonAlgorithmBase`` class provides for integrating custom algorithms on a VTK pipeline. All of the pipeline methods for setting inputs, getting outputs, making requests are handled by the super classes. For more information on what functionality is available, check out the VTK Docs for the `vtkAlgorithm`_ and then check out the following blog posts:

    * `vtkPythonAlgorithm is great`_
    * A VTK pipeline primer `(part 1)`_, `(part 2)`_, and `(part 3)`_
    * `ParaView Python Docs`_

    .. _vtkAlgorithm: https://www.vtk.org/doc/nightly/html/classvtkAlgorithm.html
    .. _vtkPythonAlgorithm is great: https://blog.kitware.com/vtkpythonalgorithm-is-great/
    .. _(part 1): https://blog.kitware.com/a-vtk-pipeline-primer-part-1/
    .. _(part 2): https://blog.kitware.com/a-vtk-pipeline-primer-part-2/
    .. _(part 3): https://blog.kitware.com/a-vtk-pipeline-primer-part-3/
    .. _ParaView Python Docs: https://www.paraview.org/ParaView/Doc/Nightly/www/py-doc/paraview.util.vtkAlgorithm.html
    """
    __displayname__ = 'Algorithm Base'
    __category__ = 'base'

    def __init__(self,
                nInputPorts=1, inputType='vtkDataSet',
                nOutputPorts=1, outputType='vtkTable'):
        valg.VTKPythonAlgorithmBase.__init__(self,
            nInputPorts=nInputPorts, inputType=inputType,
            nOutputPorts=nOutputPorts, outputType=outputType)
        # Add error handler to make errors easier to deal with
        self.__errorObserver = _helpers.ErrorObserver()
        self.__errorObserver.MakeObserver(self)

    def GetOutput(self, port=0):
        """A conveience method to get the output data object of this ``PVGeo`` algorithm.
        """
        return self.GetOutputDataObject(port)

    def ErrorOccurred(self):
        """A conveience method for handling errors on the VTK pipeline

        Return:
            bool: true if an error has ovvured since last checked
        """
        return self.__errorObserver.ErrorOccurred()

    def ErrorMessage(self):
        """A conveience method to print the error message.
        """
        return self.__errorObserver.ErrorMessage()

    def Apply(self):
        """Update the algorithm and get the output data object"""
        self.Update()
        return self.GetOutput()


###############################################################################
# Base Base Reader
class ReaderBaseBase(AlgorithmBase):
    """A base class for inherrited functionality common to all reader algorithms
    """
<<<<<<< HEAD
    __displayname__ = 'Reader Base Base'
    __type__ = 'base'
=======
    __displayname__ = 'Reader Base'
    __category__ = 'base'
>>>>>>> 1462e3ed
    def __init__(self, nOutputPorts=1, outputType='vtkTable', **kwargs):
        AlgorithmBase.__init__(self,
            nInputPorts=0,
            nOutputPorts=nOutputPorts, outputType=outputType,
            **kwargs)
        # Attributes are namemangled to ensure proper setters/getters are used
        # For the reader
        self.__fileNames = kwargs.get('filenames', [])
        # To know whether or not the read needs to perform
        self.__needToRead = True

    def NeedToRead(self, flag=None):
        """Ask self if the reader needs to read the files again.

        Args:
            flag (bool): Set the read status

        Return:
            bool: the status of the reader.
        """
        if flag is not None and isinstance(flag, (bool, int)):
            self.__needToRead = flag
        return self.__needToRead

    def Modified(self, readAgain=True):
        """Call modified if the files needs to be read again again
        """
        if readAgain: self.__needToRead = readAgain
        AlgorithmBase.Modified(self)

    #### Methods for performing the read ####
    # These are meant to be overwritten by child classes

    def _GetFileContents(self, idx=None):
        raise NotImplementedError()

    def _ReadUpFront(self):
        raise NotImplementedError()

    def _GetRawData(self, idx=0):
        raise NotImplementedError()

    #### Seters and Geters ####

    def ClearFileNames(self):
        """Use to clear file names of the reader.

        Note:
            * This does not set the reader to need to read again as there are no files to read.
        """
        self.__fileNames = []

    def AddFileName(self, fname):
        """Use to set the file names for the reader. Handles singlt string or list of strings.
        Args:
            fname (str): The absolute file name with path to read.
        """
        if fname is None:
            return # do nothing if None is passed by a constructor on accident
        if isinstance(fname, list):
            for f in fname:
                self.AddFileName(f)
        elif fname not in self.__fileNames:
            self.__fileNames.append(fname)
        self.Modified()

    def GetFileNames(self, idx=None):
        """Returns the list of file names or given and index returns a specified
        timestep's filename.
        """
        if idx is None:
            return self.__fileNames
        return self.__fileNames[idx]

    def Apply(self, fname):
        """Given a file name (or list of file names), perfrom the read"""
        self.AddFileName(fname)
        self.Update()
        return self.GetOutput()

###############################################################################

# Base filter to preserve input data type
class FilterBase(AlgorithmBase):
    """A base class for implementing filters which holds several convienace methods"""
    __displayname__ = 'Filter Base'
    __category__ = 'base'
    def __init__(self,
        nInputPorts=1, inputType='vtkDataSet',
        nOutputPorts=1, outputType='vtkPolyData'):
        AlgorithmBase.__init__(self,
            nInputPorts=nInputPorts, inputType=inputType,
            nOutputPorts=nOutputPorts, outputType=outputType)

    def Apply(self, inputDataObject):
        self.SetInputDataObject(inputDataObject)
        self.Update()
        return self.GetOutput()



###############################################################################
# Base Reader
class ReaderBase(ReaderBaseBase):
    """A base class for inherrited functionality common to all reader algorithms
    that need to handle a time series.
    """
    __displayname__ = 'Reader Base: Time Vatying'
    __type__ = 'base'
    def __init__(self, nOutputPorts=1, outputType='vtkTable', **kwargs):
        ReaderBaseBase.__init__(self,
            nOutputPorts=nOutputPorts, outputType=outputType, **kwargs)
        # Attributes are namemangled to ensure proper setters/getters are used
        # For the VTK/ParaView pipeline
        self.__dt = kwargs.get('dt', 1.0)
        self.__timesteps = None


    def _UpdateTimeSteps(self):
        """For internal use only: appropriately sets the timesteps.
        """
        self.__timesteps = _helpers.UpdateTimeSteps(self, self.GetFileNames(), self.__dt)
        return 1

    #### Algorithm Methods ####

    def RequestInformation(self, request, inInfo, outInfo):
        """This is a conveience method that should be overwritten when needed.
        This will handle setting the timesteps appropriately based on the number
        of file names when the pipeline needs to know the time information.
        """
        self._UpdateTimeSteps()
        return 1


    #### Seters and Geters ####

    def GetTimestepValues(self):
        """Use this in ParaView decorator to register timesteps on the pipeline.
        """
        return self.__timesteps.tolist() if self.__timesteps is not None else None

    def SetTimeDelta(self, dt):
        """An advanced property to set the time step in seconds.
        """
        if dt != self.__dt:
            self.__dt = dt
            self.Modified()


###############################################################################

# Base filter to preserve input data type
class FilterPreserveTypeBase(FilterBase):
    """A Base class for implementing filters that preserve the data type of
    their arbitrary input.
    """
    __displayname__ = 'Filter Preserve Type Base'
    __category__ = 'base'
    def __init__(self):
        FilterBase.__init__(self,
            nInputPorts=1, inputType='vtkDataObject',
            nOutputPorts=1)

    # THIS IS CRUCIAL to preserve data type through filter
    def RequestDataObject(self, request, inInfo, outInfo):
        """There is no need to overwrite this. This method lets the pipeline
        know that the algorithm will dynamically decide the output data type
        based in the input data type.
        """
        self.OutputType = self.GetInputData(inInfo, 0, 0).GetClassName()
        self.FillOutputPortInformation(0, outInfo.GetInformationObject(0))
        return 1

###############################################################################

# Two File Reader Base
class TwoFileReaderBase(AlgorithmBase):
    """A base clase for readers that need to handle two input files.
    One meta-data file and a series of data files.
    """
    __displayname__ = 'Two File Reader Base'
    __category__ = 'base'
    def __init__(self, nOutputPorts=1, outputType='vtkUnstructuredGrid', **kwargs):
        AlgorithmBase.__init__(self,
            nInputPorts=0,
            nOutputPorts=nOutputPorts, outputType=outputType)
        self.__dt = kwargs.get('dt', 1.0)
        self.__timesteps = None
        self.__meshFileName = kwargs.get('meshfile', None) # Can only be one!
        modfiles = kwargs.get('modelfiles', []) # Can be many (single attribute, manytimesteps)
        if isinstance(modfiles, str):
            modfiles = [modfiles]
        self.__modelFileNames = modfiles
        self.__needToReadMesh = True
        self.__needToReadModels = True


    def __UpdateTimeSteps(self):
        """For internal use only
        """
        if len(self.__modelFileNames) > 0:
            self.__timesteps = _helpers.UpdateTimeSteps(self, self.__modelFileNames, self.__dt)
        return 1

    def NeedToReadMesh(self, flag=None):
        """Ask self if the reader needs to read the mesh file again.

        Args:
            flag (bool): set the status of the reader for mesh files.
        """
        if flag is not None and isinstance(flag, (bool, int)):
            self.__needToReadMesh = flag
        return self.__needToReadMesh

    def NeedToReadModels(self, flag=None):
        """Ask self if the reader needs to read the model files again.

        Args:
            flag (bool): set the status of the reader for model files.
        """
        if flag is not None and isinstance(flag, (bool, int)):
            self.__needToReadModels = flag
        return self.__needToReadModels

    def Modified(self, readAgainMesh=True, readAgainModels=True):
        """Call modified if the files needs to be read again again

        Args:
            readAgainMesh (bool): set the status of the reader for mesh files.
            readAgainModels (bool): set the status of the reader for model files.
        """
        if readAgainMesh: self.NeedToReadMesh(flag=readAgainMesh)
        if readAgainModels: self.NeedToReadModels(flag=readAgainModels)
        return AlgorithmBase.Modified(self)

    def RequestInformation(self, request, inInfo, outInfo):
        self.__UpdateTimeSteps()
        return 1


    #### Seters and Geters ####


    @staticmethod
    def HasModels(modelfiles):
        """A convienance method to see if a list contatins models filenames.
        """
        if isinstance(modelfiles, list):
            return len(modelfiles) > 0
        return modelfiles is not None

    def ThisHasModels(self):
        """Ask self if the reader has model filenames set.
        """
        return TwoFileReaderBase.HasModels(self.__modelFileNames)

    def GetTimestepValues(self):
        """Use this in ParaView decorator to register timesteps
        """
        return self.__timesteps.tolist() if self.__timesteps is not None else None

    def SetTimeDelta(self, dt):
        """An advanced property for the time step in seconds.
        """
        if dt != self.__dt:
            self.__dt = dt
            self.Modified(readAgainMesh=False, readAgainModels=False)

    def ClearMesh(self):
        """Use to clear mesh file name
        """
        self.__meshFileName = None
        self.Modified(readAgainMesh=True, readAgainModels=False)

    def ClearModels(self):
        """Use to clear data file names
        """
        self.__modelFileNames = []
        self.Modified(readAgainMesh=False, readAgainModels=True)

    def SetMeshFileName(self, fname):
        """Set the mesh file name.
        """
        if self.__meshFileName != fname:
            self.__meshFileName = fname
            self.Modified(readAgainMesh=True, readAgainModels=False)

    def AddModelFileName(self, fname):
        """Use to set the file names for the reader. Handles single string or list of strings.

        Args:
            fname (str or list(str)): the file name(s) to use for the model data.
        """
        if fname is None:
            return # do nothing if None is passed by a constructor on accident
        if isinstance(fname, list):
            for f in fname:
                self.AddModelFileName(f)
            self.Modified(readAgainMesh=False, readAgainModels=True)
        elif fname not in self.__modelFileNames:
            self.__modelFileNames.append(fname)
            self.Modified(readAgainMesh=False, readAgainModels=True)
        return 1

    def GetModelFileNames(self, idx=None):
        """Returns the list of file names or given and index returns a specified
        timestep's filename.
        """
        if idx is None or not self.ThisHasModels():
            return self.__modelFileNames
        return self.__modelFileNames[idx]

    def GetMeshFileName(self):
        return self.__meshFileName

    def Apply(self):
        """Perfrom the read with parameters/file names set during init or by setters"""
        self.Update()
        return self.GetOutput()




class WriterBase(AlgorithmBase):
    __displayname__ = 'Writer Base'
    __category__ = 'base'
    def __init__(self, nInputPorts=1, inputType='vtkPolyData', **kwargs):
        AlgorithmBase.__init__(self, nInputPorts=nInputPorts, inputType=inputType,
                                     nOutputPorts=0)
        self.__filename = kwargs.get('filename', None)


    def SetFileName(self, fname):
        """Specify the filename for the output. Writer can only handle a single output data object/time step."""
        if not isinstance(fname, str):
            raise RuntimeError('File name must be string. Only single file is supported.')
        if self.__filename != fname:
            self.__filename = fname
            self.Modified()

    def GetFileName(self):
        """Get the set filename."""
        return self.__filename

    def RequestData(self, request, inInfoVec, outInfoVec):
        """OVERWRITE: This is executed by the pipeline and handles the write out"""
        raise NotImplementedError()
        return 1

    def Write(self, inputDataObject=None):
        """Perfrom the write out."""
        if inputDataObject:
            self.SetInputDataObject(inputDataObject)
        self.Modified()
        self.Update()

    def Apply(self, inputDataObject):
        self.SetInputDataObject(inputDataObject)
        self.Modified()
        self.Update()<|MERGE_RESOLUTION|>--- conflicted
+++ resolved
@@ -77,13 +77,8 @@
 class ReaderBaseBase(AlgorithmBase):
     """A base class for inherrited functionality common to all reader algorithms
     """
-<<<<<<< HEAD
     __displayname__ = 'Reader Base Base'
     __type__ = 'base'
-=======
-    __displayname__ = 'Reader Base'
-    __category__ = 'base'
->>>>>>> 1462e3ed
     def __init__(self, nOutputPorts=1, outputType='vtkTable', **kwargs):
         AlgorithmBase.__init__(self,
             nInputPorts=0,
