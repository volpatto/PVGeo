--- conflicted
+++ resolved
@@ -76,12 +76,6 @@
             nOutputPorts=nOutputPorts, outputType=outputType,
             **kwargs)
         # Attributes are namemangled to ensure proper setters/getters are used
-<<<<<<< HEAD
-=======
-        # For the VTK/ParaView pipeline
-        self.__dt = kwargs.get('dt', 1.0)
-        self.__timesteps = None
->>>>>>> 4f4b0c59
         # For the reader
         self.__fileNames = kwargs.get('filenames', [])
         # To know whether or not the read needs to perform
@@ -185,12 +179,12 @@
     """
     __displayname__ = 'Reader Base: Time Vatying'
     __type__ = 'base'
-    def __init__(self, nOutputPorts=1, outputType='vtkTable'):
+    def __init__(self, nOutputPorts=1, outputType='vtkTable', **kwargs):
         ReaderBaseBase.__init__(self,
-            nOutputPorts=nOutputPorts, outputType=outputType)
+            nOutputPorts=nOutputPorts, outputType=outputType, **kwargs)
         # Attributes are namemangled to ensure proper setters/getters are used
         # For the VTK/ParaView pipeline
-        self.__dt = 1.0
+        self.__dt = kwargs.get('dt', 1.0)
         self.__timesteps = None
 
 
