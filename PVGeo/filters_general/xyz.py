--- conflicted
+++ resolved
@@ -253,14 +253,10 @@
 
 #---- Coordinate Rotations ----#
 
-<<<<<<< HEAD
-class RotateCoordinates(PVGeoAlgorithmBase):
-    """@desc: Rotates XYZ coordinates in `vtkPolyData` around an origin at a given angle on the XY plane.
-    @type: filter"""
-=======
 class RotatePoints(PVGeoAlgorithmBase):
-    """@desc: Rotates XYZ coordinates in `vtkPolyData` around an origin at a given angle on the XY plane"""
->>>>>>> 60852a75
+    """@desc: Rotates XYZ coordinates in `vtkPolyData` around an origin at a given angle on the XY plane
+    @type: filter
+    """
     def __init__(self, angle=45.0, origin=[0.0, 0.0]):
         PVGeoAlgorithmBase.__init__(self,
             nInputPorts=1, inputType='vtkPolyData',
