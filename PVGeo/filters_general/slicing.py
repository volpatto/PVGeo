--- conflicted
+++ resolved
@@ -19,18 +19,12 @@
 class _SliceBase(AlgorithmBase):
     """A helper class for making slicing fileters
 
-<<<<<<< HEAD
     Note:
         * Make sure the input data source is slice-able.
         * The SciPy module is required for this filter.
-=======
-    @notes:
-    - Make sure the input data source is slice-able.
-    - The SciPy module is required for this macro.
-
-    @type: base
->>>>>>> 592bcbbc
     """
+    __displayname__ = 'Base Slicing Filter'
+    __type__ = 'filter'
     def __init__(self, numSlices=5,
             nInputPorts=1, inputType='vtkDataSet',
             nOutputPorts=1, outputType='vtkUnstructuredGrid'):
@@ -80,18 +74,12 @@
 class ManySlicesAlongPoints(_SliceBase):
     """Takes a series of points and a data source to be sliced. The points are used to construct a path through the data source and a slice is added at intervals of that path along the vector of that path at that point. This constructs many slices through the input dataset as an appended output ``vtkUnstructuredGrid``.
 
-<<<<<<< HEAD
     Note:
         * Make sure the input data source is slice-able.
         * The SciPy module is required for this filter.
-=======
-    @notes:
-    - Make sure the input data source is slice-able.
-    - The SciPy module is required for this macro.
-
-    @type: filter
->>>>>>> 592bcbbc
     """
+    __displayname__ = 'Many Slices Along Points'
+    __type__ = 'filter'
     def __init__(self, numSlices=5):
         _SliceBase.__init__(self, numSlices=numSlices,
             nInputPorts=2, inputType='vtkDataSet',
@@ -170,13 +158,10 @@
 
 
 class ManySlicesAlongAxis(_SliceBase):
-<<<<<<< HEAD
     """Slices a ``vtkDataSet`` along a given axis many times
     """
-=======
-    """@desc: Slices a `vtkDataSet` along a given axis many times.
-    @type: filter"""
->>>>>>> 592bcbbc
+    __displayname__ = 'Many Slices Along Axis'
+    __type__ = 'filter'
     def __init__(self, numSlices=5, outputType='vtkUnstructuredGrid'):
         _SliceBase.__init__(self, numSlices=numSlices,
             nInputPorts=1, inputType='vtkDataSet',
@@ -286,13 +271,10 @@
 
 
 class SliceThroughTime(ManySlicesAlongAxis):
-<<<<<<< HEAD
     """Takes a sliceable ``vtkDataSet`` and progresses a slice of it along a given axis. The macro requires that the clip already exist in the pipeline. This is especially useful if you have many clips linked together as all will move through the seen as a result of this macro.
-=======
-    """@desc: Takes a sliceable `vtkDataSet` and progresses a slice of it along a given axis. The macro requires that the clip already exist in the pipeline. This is especially useful if you have many clips linked together as all will move through the seen as a result of this macro.
-    @type: filter
->>>>>>> 592bcbbc
     """
+    __displayname__ = 'Slice Through Time'
+    __type__ = 'filter'
     def __init__(self, numSlices=5):
         ManySlicesAlongAxis.__init__(self, numSlices=numSlices, outputType='vtkPolyData')
         # Parameters
