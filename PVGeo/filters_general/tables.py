--- conflicted
+++ resolved
@@ -16,15 +16,11 @@
 ###############################################################################
 
 
-<<<<<<< HEAD
 class CombineTables(AlgorithmBase):
     """Takes two tables and combines them if they have the same number of rows.
     """
-=======
-class CombineTables(PVGeoAlgorithmBase):
-    """@desc: Takes two tables and combines them if they have the same number of rows.
-    @type: filter"""
->>>>>>> 592bcbbc
+    __displayname__ = 'Combine Tables'
+    __type__ = 'filter'
     def __init__(self):
         AlgorithmBase.__init__(self,
             nInputPorts=2, inputType='vtkTable',
@@ -64,15 +60,11 @@
 ###############################################################################
 #---- Reshape Table ----#
 
-<<<<<<< HEAD
 class ReshapeTable(AlgorithmBase):
     """This filter will take a ``vtkTable`` object and reshape it. This filter essentially treats ``vtkTable``s as 2D matrices and reshapes them using ``numpy.reshape`` in a C contiguous manner. Unfortunately, data fields will be renamed arbitrarily because VTK data arrays require a name.
     """
-=======
-class ReshapeTable(PVGeoAlgorithmBase):
-    """@desc: This filter will take a `vtkTable` object and reshape it. This filter essentially treats `vtkTables` as 2D matrices and reshapes them using numpy.reshape in a C contiguous manner. Unfortunately, data fields will be renamed arbitrarily because VTK data arrays require a name.
-    @type: filter"""
->>>>>>> 592bcbbc
+    __displayname__ = 'Reshape Table'
+    __type__ = 'filter'
     def __init__(self):
         AlgorithmBase.__init__(self,
             nInputPorts=1, inputType='vtkTable',
