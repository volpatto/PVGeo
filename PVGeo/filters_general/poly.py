__all__ = [
    'ArrayMath',
    'NormalizeArray',
    'AddCellConnToPoints',
    'PointsToTube',
]

import vtk
from vtk.util import numpy_support as nps
import numpy as np
from vtk.numpy_interface import dataset_adapter as dsa
from datetime import datetime
# Import Helpers:
from ..base import AlgorithmBase, FilterPreserveTypeBase
from .. import _helpers
# NOTE: internal import - from scipy.spatial import cKDTree



###############################################################################

#---- ArrayMath ----#
class ArrayMath(FilterPreserveTypeBase):
    """This filter allows the user to select two input data arrays on which to perfrom math operations. The input arrays are used in their order of selection for the operations.

    **Available Math Operations:**

    - `add`: This adds the two data arrays together
    - `subtract`: This subtracts input array 2 from input array 1
    - `multiply`: Multiplies the two data arrays together
    - `divide`: Divide input array 1 by input array 2 (arr1/arr2)
    - `correlate`: Use `np.correlate(arr1, arr2, mode='same')`

    @type: filter
    """
    def __init__(self):
        FilterPreserveTypeBase.__init__(self)
        # Parameters:
        self.__multiplier = 1.0
        self.__newName = 'Mathed Up'
        self.__inputArray1 = [None, None]
        self.__inputArray2 = [None, None]
        self.__operation = ArrayMath._add


    @staticmethod
    def _correlate(arr1, arr2):
        """Use ``np.correlate()`` on ``mode='same'`` on two selected arrays from one input.
        """
        return np.correlate(arr1, arr2, mode='same')

    @staticmethod
    def _multiply(arr1, arr2):
        return arr1*arr2

    @staticmethod
    def _divide(arr1, arr2):
        return arr1/arr2

    @staticmethod
    def _add(arr1, arr2):
        return arr1+arr2

    @staticmethod
    def _subtract(arr1, arr2):
        return arr1-arr2

    @staticmethod
    def GetOperations():
        """Returns the math operation methods as callable objects in a dictionary
        """
        ops = dict(
            add=ArrayMath._add,
            subtract=ArrayMath._subtract,
            multiply=ArrayMath._multiply,
            divide=ArrayMath._divide,
            correlate=ArrayMath._correlate,
        )
        return ops

    @staticmethod
    def GetOperationNames():
        """Gets a list of the math operation keys

        Return:
            list(str): the keys for getting the math operations
        """
        ops = ArrayMath.GetOperations()
        return list(ops.keys())

    @staticmethod
    def GetOperation(idx):
        """Gets a math operation based on an index in the keys

        Return:
            callable: the math operation method
        """
        if isinstance(idx, str):
            return ArrayMath.GetOperations()[idx]
        n = ArrayMath.GetOperationNames()[idx]
        return ArrayMath.GetOperations()[n]


    def _MathUp(self, pdi, pdo):
        """Make sure to pass array names and integer associated fields.
        Use helpers to get these properties.
        """
        if pdo is None:
            # TODO: test this
            pdo = pdi.DeepCopy()
        # Get the input arrays
        field1, name1 = self.__inputArray1[0], self.__inputArray1[1]
        field2, name2 = self.__inputArray2[0], self.__inputArray2[1]
        wpdi = dsa.WrapDataObject(pdi)
        arr1 = _helpers.getArray(wpdi, field1, name1)
        arr2 = _helpers.getArray(wpdi, field2, name2)
        # Perform Math Operation
        carr = self.__operation(arr1, arr2)
        # Apply the multiplier
        carr *= self.__multiplier
        # Convert to a VTK array
        c = nps.numpy_to_vtk(num_array=carr,deep=True)
        # If no name given for data by user, use operator name
        newName = self.__newName
        if newName == '':
            newName = 'Mathed Up'
        c.SetName(newName)
        # Build output
        pdo.DeepCopy(pdi)
        pdo = _helpers.addArray(pdo, field1, c)
        return pdo


    #### Algorithm Methods ####


    def RequestData(self, request, inInfo, outInfo):
        """Used by pipeline to perfrom operation and generate output
        """
        # Get input/output of Proxy
        pdi = self.GetInputData(inInfo, 0, 0)
        pdo = self.GetOutputData(outInfo, 0)
        # Perfrom task
        self._MathUp(pdi, pdo)
        return 1


    #### Seters and Geters ####


    def _SetInputArray1(self, field, name):
        if self.__inputArray1[0] != field:
            self.__inputArray1[0] = field
            self.Modified()
        if self.__inputArray1[1] != name:
            self.__inputArray1[1] = name
            self.Modified()

    def _SetInputArray2(self, field, name):
        if self.__inputArray2[0] != field:
            self.__inputArray2[0] = field
            self.Modified()
        if self.__inputArray2[1] != name:
            self.__inputArray2[1] = name
            self.Modified()

    def SetInputArrayToProcess(self, idx, port, connection, field, name):
        """Used by pipeline/paraview GUI wrappings to set the input arrays
        """
        if idx == 0:
            self._SetInputArray1(field, name)
        elif idx == 1:
            self._SetInputArray2(field, name)
        else:
            raise _helpers.PVGeoError('SetInputArrayToProcess() do not know how to handle idx: %d' % idx)
        return 1

    def SetMultiplier(self, val):
        """This is a static shifter/scale factor across the array after normalization.
        """
        if self.__multiplier != val:
            self.__multiplier = val
            self.Modified()

    def GetMultiplier(self):
        """Return the set multiplier/scalar
        """
        return self.__multiplier

    def SetNewArrayName(self, name):
        """Give the new array a meaningful name.
        """
        if self.__newName != name:
            self.__newName = name
            self.Modified()

    def GetNewArrayName(self):
        return self.__newName

    def SetOperation(self, op):
        """Set the math operation to perform

        Args:
            op (str, int, or callable): The operation as a string key, int index, or callable method

        Note:
            This can accept a callable method to set a custom operation as long as its signature is: ``<callable>(arr1, arr2)``
        """
        if isinstance(op, str):
            op = ArrayMath.GetOperations()[op]
        elif isinstance(op, int):
            op = ArrayMath.GetOperation(op)
        if self.__operation != op:
            self.__operation = op
            self.Modified()



###############################################################################

#---- Normalizations ----#

class NormalizeArray(FilterPreserveTypeBase):
    """This filter allows the user to select an array from the input data set to be normalized. The filter will append another array to that data set for the output. The user can specify how they want to rename the array, can choose a multiplier, and can choose from several types of common normalizations (more functionality added as requested).

    **Normalization Types:**

    - `feature_scale`: Feature Scale
    - `standard_score`: tandard Score
    - `log10`: Natural Log
    - `natural_log`: Log Base 10
    - `just_multiply`: Only Multiply by Multiplier

    @type: filter
    """
    def __init__(self):
        FilterPreserveTypeBase.__init__(self)
        # Parameters:
        self.__multiplier = 1.0
        self.__newName = 'Normalized'
        self.__absolute = False
        self.__inputArray = [None, None]
        self.__normalization = NormalizeArray._featureScale
        #self.__range = None


    #### Array normalization methods ####


    @staticmethod
    def _passArray(arr):
        return arr

    @staticmethod
    def _featureScale(arr):
        # TODO: implement ability to use custom range
        # if rng is not None:
        #     mi = rng[0]
        #     ma = rng[1]
        # else:
        mi = np.min(arr)
        ma = np.max(arr)
        return (arr - mi) / (ma - mi)

    @staticmethod
    def _standardScore(arr):
        return (arr - np.mean(arr)) / (np.std(arr))

    @staticmethod
    def _log10(arr):
        return np.log10(arr)

    @staticmethod
    def _logNat(arr):
        return np.log(arr)

    @staticmethod
    def GetNormalizations():
        """All Available normalizations

        Return:
            dict: dictionary of callable methods for normalizing an array
        """
        ops = dict(
            feature_scale=NormalizeArray._featureScale,
            standard_score=NormalizeArray._standardScore,
            log10=NormalizeArray._log10,
            natural_log=NormalizeArray._logNat,
            just_multiply=NormalizeArray._passArray,
        )
        return ops

    @staticmethod
    def GetNormalizationNames():
        """Gets a list of the normalization keys

        Return:
            list(str): the keys for getting the normalizations
        """
        ops = NormalizeArray.GetNormalizations()
        return list(ops.keys())

    @staticmethod
    def GetNormalization(idx):
        """Gets a normalization based on an index in the keys

        Return:
            callable: the normalization method
        """
        if isinstance(idx, str):
            return NormalizeArray.GetNormalizations()[idx]
        n = NormalizeArray.GetNormalizationNames()[idx]
        return NormalizeArray.GetNormalizations()[n]

    @staticmethod
    def GetArrayRange(pdi, field, name):
        """Returns a tuple of the range for a ``vtkDataArray`` on a ``vtkDataObject``
        """
        wpdi = dsa.WrapDataObject(pdi)
        arr = _helpers.getArray(wpdi, field, name)
        arr = np.array(arr)
        return (np.min(arr), np.max(arr))


    def _Normalize(self, pdi, pdo):
        """Perform normalize on a data array for any given VTK data object.
        """
        # Get inout array
        field, name = self.__inputArray[0], self.__inputArray[1]
        #self.__range = NormalizeArray.GetArrayRange(pdi, field, name)
        wpdi = dsa.WrapDataObject(pdi)
        arr = _helpers.getArray(wpdi, field, name)
        arr = np.array(arr)
        # Take absolute value?
        if self.__absolute:
            arr = np.abs(arr)
        # Perform normalization scheme
        arr = self.__normalization(arr)
        # Apply the multiplier
        arr *= self.__multiplier
        # Convert to VTK array
        c = nps.numpy_to_vtk(num_array=arr,deep=True)
        # If no name given for data by user, use operator name
        newName = self.__newName
        if newName == '' or newName == 'Normalized':
            newName = 'Normalized ' + name
        c.SetName(newName)
        # Build output
        pdo.DeepCopy(pdi)
        pdo = _helpers.addArray(pdo, field, c)
        return pdo

    #### Algorithm Methods ####


    def RequestData(self, request, inInfo, outInfo):
        """Used by pipeline to generate output
        """
        # Get input/output of Proxy
        pdi = self.GetInputData(inInfo, 0, 0)
        pdo = self.GetOutputData(outInfo, 0)
        # Perfrom task
        self._Normalize(pdi, pdo)
        return 1

    #### Seters and Geters ####


    def SetInputArrayToProcess(self, idx, port, connection, field, name):
        """Used by pipeline/paraview GUI wrappings to set the input arrays
        """
        if self.__inputArray[0] != field:
            self.__inputArray[0] = field
            self.Modified()
        if self.__inputArray[1] != name:
            self.__inputArray[1] = name
            self.Modified()
        return 1

    def SetMultiplier(self, val):
        """This is a static shifter/scale factor across the array after normalization.
        """
        if self.__multiplier != val:
            self.__multiplier = val
            self.Modified()


    def GetMultiplier(self):
        """Return the set multiplier/scalar
        """
        return self.__multiplier


    def SetNewArrayName(self, name):
        """Give the new array a meaningful name.
        """
        if self.__newName != name:
            self.__newName = name
            self.Modified()


    def GetNewArrayName(self):
        return self.__newName

    def SetTakeAbsoluteValue(self, flag):
        """This will take the absolute value of the array before normalization.
        """
        if self.__absolute != flag:
            self.__absolute = flag
            self.Modified()

    def SetNormalization(self, norm):
        """Set the normalization operation to perform

        Args:
            norm (str, int, or callable): The operation as a string key, int index, or callable method

        Note:
            This can accept a callable method to set a custom operation as long as its signature is: ``<callable>(arr)``
        """
        if isinstance(norm, str):
            norm = NormalizeArray.GetNormalizations()[norm]
        elif isinstance(norm, int):
            norm = NormalizeArray.GetNormalization(norm)
        if self.__normalization != norm:
            self.__normalization = norm
            self.Modified()



###############################################################################
#---- Cell Connectivity ----#

class AddCellConnToPoints(AlgorithmBase):
    """This filter will add linear cell connectivity between scattered points. You have the option to add ``VTK_Line`` or ``VTK_PolyLine`` connectivity. ``VTK_Line`` connectivity makes a straight line between the points in order (either in the order by index or using a nearest neighbor calculation). The ``VTK_PolyLine`` adds a poly line connectivity between all points as one spline (either in the order by index or using a nearest neighbor calculation). Type map is specified in `vtkCellType.h`.

    **Cell Connectivity Types:**

    - 4: Poly Line
    - 3: Line

    @type: filter
    """
    def __init__(self):
        AlgorithmBase.__init__(self,
            nInputPorts=1, inputType='vtkPolyData',
            nOutputPorts=1, outputType='vtkPolyData')
        # Parameters
        self.__cellType = vtk.VTK_POLY_LINE
        self.__usenbr = False


    def _ConnectCells(self, pdi, pdo, logTime=False):
        """Internal helper to perfrom the connection
        """
        # NOTE: Type map is specified in vtkCellType.h
        cellType = self.__cellType
        nrNbr = self.__usenbr

        if logTime:
            startTime = datetime.now()

        # Get the Points over the NumPy interface
        wpdi = dsa.WrapDataObject(pdi) # NumPy wrapped input
        points = np.array(wpdi.Points) # New NumPy array of poins so we dont destroy input

        def _makePolyCell(ptsi):
            cell = vtk.vtkPolyLine()
            cell.GetPointIds().SetNumberOfIds(len(ptsi))
            for i in ptsi:
                cell.GetPointIds().SetId(i, ptsi[i])
            return cell

        def _makeLineCell(pts):
            if len(ptsi) != 2:
                raise _helpers.PVGeoError('_makeLineCell() only handles two points')
            aLine = vtk.vtkLine()
            aLine.GetPointIds().SetId(0, ptsi[0])
            aLine.GetPointIds().SetId(1, ptsi[1])
            return aLine


        cells = vtk.vtkCellArray()
        numPoints = pdi.GetNumberOfPoints()
        if nrNbr:
            from scipy.spatial import cKDTree
            # VTK_Line
            if cellType == vtk.VTK_LINE:
                tree = cKDTree(points)
                ind = tree.query([0.0,0.0,0.0], k=numPoints)[1]
                for i in range(len(ind)-1):
                    # Get indices of k nearest points
                    ptsi = [ind[i], ind[i+1]]
                    cell = _makeLineCell(ptsi)
                    cells.InsertNextCell(cell)
                    points = np.delete(points, 0, 0) # Deletes first row
            # VTK_PolyLine
            elif cellType == vtk.VTK_POLY_LINE:
                tree = cKDTree(points)
                dist, ptsi = tree.query([0.0,0.0,0.0], k=numPoints)
                cell = _makePolyCell(ptsi)
                cells.InsertNextCell(cell)
            else:
                raise Exception('Cell Type %d not ye implemented.' % cellType)
        else:
            # VTK_PolyLine
            if cellType == vtk.VTK_POLY_LINE:
                ptsi = [i for i in range(numPoints)]
                cell = _makePolyCell(ptsi)
                cells.InsertNextCell(cell)
            # VTK_Line
            elif cellType == vtk.VTK_LINE:
                for i in range(0, numPoints-1):
                    ptsi = [i, i+1]
                    cell = _makeLineCell(ptsi)
                    cells.InsertNextCell(cell)
            else:
                raise Exception('Cell Type %d not ye implemented.' % cellType)

        if logTime:
            print((datetime.now() - startTime))
        # Now add points and cells to output
        pdo.SetPoints(pdi.GetPoints())
        pdo.SetLines(cells)
        # copy point data
        _helpers.copyArraysToPointData(pdi, pdo, 0) # 0 is point data
        return pdo

    def RequestData(self, request, inInfo, outInfo):
        """Used by pipeline to generate output data object
        """
        # Get input/output of Proxy
        pdi = self.GetInputData(inInfo, 0, 0)
        pdo = self.GetOutputData(outInfo, 0)
        # Perfrom task
        self._ConnectCells(pdi, pdo)
        return 1


    #### Seters and Geters ####


    def SetCellType(self, cellType):
        """Set the cell typ by the integer id as specified in `vtkCellType.h`
        """
        if cellType != self.__cellType:
            self.__cellType = cellType
            self.Modified()

    def SetUseNearestNbr(self, flag):
        """Set a flag on whether to use SciPy's ``cKDTree`` nearest neighbor algorithms to sort the points to before adding linear connectivity.
        """
        if flag != self.__usenbr:
            self.__usenbr = flag
            self.Modified()




###############################################################################


class PointsToTube(AddCellConnToPoints):
<<<<<<< HEAD
    """Takes points from a vtkPolyData object and constructs a line of those points then builds a polygonal tube around that line with some specified radius and number of sides.
    """
=======
    """@desc: Takes points from a vtkPolyData object and constructs a line of those points then builds a polygonal tube around that line with some specified radius and number of sides.

    @type: filter"""
>>>>>>> 592bcbbc
    def __init__(self):
        AddCellConnToPoints.__init__(self)
        # Additional Parameters
        # NOTE: CellType should remain vtk.VTK_POLY_LINE (4) connection
        self.__numSides = 20
        self.__radius = 10.0


    def _ConnectCells(self, pdi, pdo, logTime=False):
        """This uses the parent's ``_ConnectCells()`` to build a tub around
        """
        AddCellConnToPoints._ConnectCells(self, pdi, pdo, logTime=logTime)
        tube = vtk.vtkTubeFilter()
        tube.SetInputData(pdo)
        tube.SetRadius(self.__radius)
        tube.SetNumberOfSides(self.__numSides)
        tube.Update()
        pdo.ShallowCopy(tube.GetOutput())
        return pdo


    #### Seters and Geters ####

    def SetRadius(self, radius):
        """Set the radius of the tube
        """
        if self.__radius != radius:
            self.__radius = radius
            self.Modified()

    def SetNumberOfSides(self, num):
        """Set the number of sides (resolution) for the tube
        """
        if self.__numSides != num:
            self.__numSides = num
            self.Modified()



###############################################################################<|MERGE_RESOLUTION|>--- conflicted
+++ resolved
@@ -30,9 +30,9 @@
     - `multiply`: Multiplies the two data arrays together
     - `divide`: Divide input array 1 by input array 2 (arr1/arr2)
     - `correlate`: Use `np.correlate(arr1, arr2, mode='same')`
-
-    @type: filter
     """
+    __displayname__ = 'Array Math'
+    __type__ = 'filter'
     def __init__(self):
         FilterPreserveTypeBase.__init__(self)
         # Parameters:
@@ -230,9 +230,9 @@
     - `log10`: Natural Log
     - `natural_log`: Log Base 10
     - `just_multiply`: Only Multiply by Multiplier
-
-    @type: filter
     """
+    __displayname__ = 'Normalize Array'
+    __type__ = 'filter'
     def __init__(self):
         FilterPreserveTypeBase.__init__(self)
         # Parameters:
@@ -438,9 +438,9 @@
 
     - 4: Poly Line
     - 3: Line
-
-    @type: filter
     """
+    __displayname__ = 'Add Cell Connectivity to Points'
+    __type__ = 'filter'
     def __init__(self):
         AlgorithmBase.__init__(self,
             nInputPorts=1, inputType='vtkPolyData',
@@ -561,14 +561,10 @@
 
 
 class PointsToTube(AddCellConnToPoints):
-<<<<<<< HEAD
     """Takes points from a vtkPolyData object and constructs a line of those points then builds a polygonal tube around that line with some specified radius and number of sides.
     """
-=======
-    """@desc: Takes points from a vtkPolyData object and constructs a line of those points then builds a polygonal tube around that line with some specified radius and number of sides.
-
-    @type: filter"""
->>>>>>> 592bcbbc
+    __displayname__ = 'Points to Tube'
+    __type__ = 'filter'
     def __init__(self):
         AddCellConnToPoints.__init__(self)
         # Additional Parameters
