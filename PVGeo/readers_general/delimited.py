--- conflicted
+++ resolved
@@ -10,16 +10,11 @@
 from .. import _helpers
 
 
-<<<<<<< HEAD
 class DelimitedTextReader(ReaderBase):
     """This reader will take in any delimited text file and make a ``vtkTable`` from it. This is not much different than the default .txt or .csv reader in ParaView, however it gives us room to use our own extensions and a little more flexibility in the structure of the files we import.
-=======
-class DelimitedTextReader(PVGeoReaderBase):
-    """@desc: This reader will take in any delimited text file and make a `vtkTable` from it. This is not much different than the default .txt or .csv reader in ParaView, however it gives us room to use our own extensions and a little more flexibility in the structure of the files we import.
-
-    @type: reader
->>>>>>> 592bcbbc
     """
+    __displayname__ = 'Delimited Text Reader'
+    __type__ = 'reader'
     def __init__(self, nOutputPorts=1, outputType='vtkTable'):
         ReaderBase.__init__(self,
             nOutputPorts=nOutputPorts, outputType=outputType)
@@ -182,14 +177,10 @@
 
 
 class XYZTextReader(DelimitedTextReader):
-<<<<<<< HEAD
     """A makeshift reader for XYZ files where titles have comma delimiter and data has space delimiter.
     """
-=======
-    """@desc: A makeshift reader for XYZ files where titles have comma delimiter and data has space delimiter
-
-    @type: reader"""
->>>>>>> 592bcbbc
+    __displayname__ = 'XYZ Text Reader'
+    __type__ = 'reader'
     def __init__(self):
         DelimitedTextReader.__init__(self)
 
