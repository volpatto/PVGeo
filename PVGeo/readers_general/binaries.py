--- conflicted
+++ resolved
@@ -12,16 +12,11 @@
 
 
 
-<<<<<<< HEAD
 class PackedBinariesReader(ReaderBase):
     """This reads in float or double data that is packed into a binary file format. It will treat the data as one long array and make a ``vtkTable`` with one column of that data. The reader uses defaults to import as floats with native endianness. Use the Table to Uniform Grid or the Reshape Table filters to give more meaning to the data. We chose to use a ``vtkTable`` object as the output of this reader because it gives us more flexibility in the filters we can apply to this data down the pipeline and keeps thing simple when using filters in this repository.
-=======
-class PackedBinariesReader(PVGeoReaderBase):
-    """@desc: This reads in float or double data that is packed into a binary file format. It will treat the data as one long array and make a `vtkTable` with one column of that data. The reader uses defaults to import as floats with native endianness. Use the Table to Uniform Grid or the Reshape Table filters to give more meaning to the data. We chose to use a `vtkTable` object as the output of this reader because it gives us more flexibility in the filters we can apply to this data down the pipeline and keeps thing simple when using filters in this repository.
-
-    @type: reader
->>>>>>> 592bcbbc
     """
+    __displayname__ = 'Packed Binaries Reader'
+    __type__ = 'reader'
     def __init__(self):
         ReaderBase.__init__(self,
             nOutputPorts=1, outputType='vtkTable')
@@ -140,18 +135,13 @@
 
 
 class MadagascarReader(PackedBinariesReader):
-<<<<<<< HEAD
     """This reads in float or double data that is packed into a Madagascar binary file format with a leader header. The reader ignores all of the ascii header details by searching for the sequence of three special characters: EOL EOL EOT and it will treat the followng binary packed data as one long array and make a ``vtkTable`` with one column of that data. The reader uses defaults to import as floats with native endianness. Use the Table to Uniform Grid or the Reshape Table filters to give more meaning to the data. We will later implement the ability to create a gridded volume from the header info. This reader is a quick fix for Samir. We chose to use a ``vtkTable`` object as the output of this reader because it gives us more flexibility in the filters we can apply to this data down the pipeline and keeps thing simple when using filters in this repository.
     `Details Here`_.
 
     .. _Details Here: http://www.ahay.org/wiki/RSF_Comprehensive_Description#Single-stream_RSF
-=======
-    """@desc: This reads in float or double data that is packed into a Madagascar binary file format with a leader header. The reader ignores all of the ascii header details by searching for the sequence of three special characters: EOL EOL EOT (\014\014\004) and it will treat the followng binary packed data as one long array and make a `vtkTable` with one column of that data. The reader uses defaults to import as floats with native endianness. Use the Table to Uniform Grid or the Reshape Table filters to give more meaning to the data. We will later implement the ability to create a gridded volume from the header info. This reader is a quick fix for Samir. We chose to use a `vtkTable` object as the output of this reader because it gives us more flexibility in the filters we can apply to this data down the pipeline and keeps thing simple when using filters in this repository.
-    [Details Here](http://www.ahay.org/wiki/RSF_Comprehensive_Description#Single-stream_RSF)
-
-    @type: reader
->>>>>>> 592bcbbc
     """
+    __displayname__ = 'Madagascar SSRSF Reader'
+    __type__ = 'reader'
     def __init__(self):
         PackedBinariesReader.__init__(self)
 
