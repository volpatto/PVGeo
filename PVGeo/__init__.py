--- conflicted
+++ resolved
@@ -17,17 +17,6 @@
     # Import Base Classes
     from .base import *
 
-<<<<<<< HEAD
-# Import Suites
-from . import filters
-from . import grids
-from . import gslib
-from . import model_build
-from . import readers
-#TODO: from . import tunneling
-from . import ubc
-from . import gis
-=======
     # Import Suites
     from . import filters
     from . import grids
@@ -36,7 +25,6 @@
     from . import readers
     #TODO: from . import tunneling
     from . import ubc
->>>>>>> d508aca0
 
     # Import Helpers
     from . import _helpers
