__all__ = [
    'CreateTensorMesh',
]

import vtk
from vtk.util import numpy_support as nps
import numpy as np
from vtk.numpy_interface import dataset_adapter as dsa
# Import Helpers:
from ..base import AlgorithmBase
#from .. import _helpers

<<<<<<< HEAD
class CreateTensorMesh(AlgorithmBase):
    """This creates a vtkRectilinearGrid where the discretization along a given axis is uniformly distributed.
    """
=======
class CreateTensorMesh(PVGeoAlgorithmBase):
    """@desc: This creates a vtkRectilinearGrid where the discretization along a given axis is uniformly distributed.
    
    @type: source"""
>>>>>>> 592bcbbc
    def __init__(self):
        AlgorithmBase.__init__(self, nInputPorts=0,
            nOutputPorts=1, outputType='vtkRectilinearGrid')
        self.__origin = [-350.0, -400.0, 0.0]
        self.__xcells = CreateTensorMesh._ReadCellLine('200 100 50 20*50.0 50 100 200')
        self.__ycells = CreateTensorMesh._ReadCellLine('200 100 50 21*50.0 50 100 200')
        self.__zcells = CreateTensorMesh._ReadCellLine('20*25.0 50 100 200')
        self.__dataName = 'Data'


    @staticmethod
    def _ReadCellLine(line):
        """Read cell sizes for each line in the UBC mesh line strings
        """
        line_list = []
        for seg in line.split():
            if '*' in seg:
                sp = seg.split('*')
                seg_arr = np.ones((int(sp[0]),), dtype=float) * float(sp[1])
            else:
                seg_arr = np.array([float(seg)], dtype=float)
            line_list.append(seg_arr)
        return np.concatenate(line_list)


    def GetExtent(self):
        ne,nn,nz = len(self.__xcells), len(self.__ycells), len(self.__zcells)
        return (0,ne, 0,nn, 0,nz)



    def _MakeModel(self, pdo):
        ox,oy,oz = self.__origin[0], self.__origin[1], self.__origin[2]

        # Read the cell sizes
        cx = self.__xcells
        cy = self.__ycells
        cz = self.__zcells

        # Invert the indexing of the vector to start from the bottom.
        cz = cz[::-1]
        # Adjust the reference point to the bottom south west corner
        oz = oz - np.sum(cz)

        # Now generate the coordinates for from cell width and origin
        cox = ox + np.cumsum(cx)
        cox = np.insert(cox,0,ox)
        coy = oy + np.cumsum(cy)
        coy = np.insert(coy,0,oy)
        coz = oz + np.cumsum(cz)
        coz = np.insert(coz,0,oz)

        # Set the dims and coordinates for the output
        ext = self.GetExtent()
        nx,ny,nz = ext[1]+1,ext[3]+1,ext[5]+1
        pdo.SetDimensions(nx,ny,nz)
        # Convert to VTK array for setting coordinates
        pdo.SetXCoordinates(nps.numpy_to_vtk(num_array=cox, deep=True))
        pdo.SetYCoordinates(nps.numpy_to_vtk(num_array=coy, deep=True))
        pdo.SetZCoordinates(nps.numpy_to_vtk(num_array=coz, deep=True))

        return pdo


    def _AddModelData(self, pdo, data):
        ext = self.GetExtent()
        nx,ny,nz = ext[1]+1,ext[3]+1,ext[5]+1
        # ADD DATA to cells
        if data is None:
            data = np.random.rand(nx*ny*nz)
            data = nps.numpy_to_vtk(num_array=data, deep=True)
            data.SetName('Random Data')
        else:
            data = nps.numpy_to_vtk(num_array=data, deep=True)
            data.SetName(dataNm)
        pdo.GetCellData().AddArray(data)
        return pdo


    def RequestData(self, request, inInfo, outInfo):
        """Used by pipeline to generate output data object
        """
        # Get input/output of Proxy
        pdo = self.GetOutputData(outInfo, 0)
        # Perform the task
        self._MakeModel(pdo)
        self._AddModelData(pdo, None) # TODO: add ability to set input data
        return 1


    def RequestInformation(self, request, inInfo, outInfo):
        """Used by pipeline to set output whole extent
        """
        # Now set whole output extent
        extent = self.GetExtent()
        ext = [0, extent[0]-2, 0,extent[1]-2, 0,extent[2]-2]
        info = outInfo.GetInformationObject(0)
        # Set WHOLE_EXTENT: This is absolutely necessary
        info.Set(vtk.vtkStreamingDemandDrivenPipeline.WHOLE_EXTENT(), ext, 6)
        return 1


    #### Getters / Setters ####


    def SetOrigin(self, x0, y0, z0):
        """Set the origin of the output
        """
        if self.__origin != [x0, y0, z0]:
            self.__origin = [x0, y0, z0]
            self.Modified()

    def SetXCells(self, xcells):
        """Set the spacings for the cells in the X direction

        Args:
            xcells (list or np.array(floats)) : the spacings along the X-axis"""
        if len(xcells) != len(self.__xcells) or not np.allclose(self.__xcells, xcells):
            self.__xcells = xcells
            self.Modified()

    def SetYCells(self, ycells):
        """Set the spacings for the cells in the Y direction

        Args:
            ycells (list or np.array(floats)) : the spacings along the Y-axis"""
        if len(ycells) != len(self.__ycells) or not np.allclose(self.__ycells, ycells):
            self.__ycells = ycells
            self.Modified()

    def SetZCells(self, zcells):
        """Set the spacings for the cells in the Z direction

        Args:
            zcells (list or np.array(floats)): the spacings along the Z-axis"""
        if len(zcells) != len(self.__zcells) or not np.allclose(self.__zcells, zcells):
            self.__zcells = zcells
            self.Modified()

    def SetXCellsStr(self, xcellstr):
        """Set the spacings for the cells in the X direction

        Args:
            xcellstr (str) : the spacings along the X-axis in the UBC style"""
        xcells = CreateTensorMesh._ReadCellLine(xcellstr)
        self.SetXCells(xcells)

    def SetYCellsStr(self, ycellstr):
        """Set the spacings for the cells in the Y direction

        Args:
            ycellstr (str) : the spacings along the Y-axis in the UBC style"""
        ycells = CreateTensorMesh._ReadCellLine(ycellstr)
        self.SetYCells(ycells)

    def SetZCellsStr(self, zcellstr):
        """Set the spacings for the cells in the Z direction

        Args:
            zcellstr (str)  : the spacings along the Z-axis in the UBC style"""
        zcells = CreateTensorMesh._ReadCellLine(zcellstr)
        self.SetZCells(zcells)<|MERGE_RESOLUTION|>--- conflicted
+++ resolved
@@ -10,16 +10,11 @@
 from ..base import AlgorithmBase
 #from .. import _helpers
 
-<<<<<<< HEAD
 class CreateTensorMesh(AlgorithmBase):
     """This creates a vtkRectilinearGrid where the discretization along a given axis is uniformly distributed.
     """
-=======
-class CreateTensorMesh(PVGeoAlgorithmBase):
-    """@desc: This creates a vtkRectilinearGrid where the discretization along a given axis is uniformly distributed.
-    
-    @type: source"""
->>>>>>> 592bcbbc
+    __displayname__ = 'Create Tensor Mesh'
+    __type__ = 'source'
     def __init__(self):
         AlgorithmBase.__init__(self, nInputPorts=0,
             nOutputPorts=1, outputType='vtkRectilinearGrid')
