--- conflicted
+++ resolved
@@ -8,15 +8,11 @@
 from .. import _helpers
 
 
-<<<<<<< HEAD
 class EarthSource(AlgorithmBase):
     """A simple data source to produce a ``vtkEarthSource``
     """
-=======
-class EarthSource(PVGeoAlgorithmBase):
-    """@desc: a simple data source to produce a `vtkEarthSource`
-    @type: source"""
->>>>>>> 592bcbbc
+    __displayname__ = 'GSLib Table Reader'
+    __type__ = 'source'
     def __init__(self):
         AlgorithmBase.__init__(self,
             nInputPorts=0,
