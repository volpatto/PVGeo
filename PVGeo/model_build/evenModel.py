--- conflicted
+++ resolved
@@ -23,15 +23,11 @@
     return arr.flatten()
 
 
-<<<<<<< HEAD
 class CreateUniformGrid(AlgorithmBase):
     """Create uniform grid (``vtkImageData``)
     """
-=======
-class CreateUniformGrid(PVGeoAlgorithmBase):
-    """@desc: Create uniform grid (`vtkImageData`)
-    @type: source"""
->>>>>>> 592bcbbc
+    __displayname__ = 'Create Uniform Grid'
+    __type__ = 'source'
     def __init__(self):
         AlgorithmBase.__init__(self,
             nInputPorts=0,
@@ -103,15 +99,11 @@
 
 
 
-<<<<<<< HEAD
 class CreateEvenRectilinearGrid(AlgorithmBase):
     """This creates a vtkRectilinearGrid where the discretization along a given axis is uniformly distributed.
     """
-=======
-class CreateEvenRectilinearGrid(PVGeoAlgorithmBase):
-    """@desc: This creates a vtkRectilinearGrid where the discretization along a given axis is uniformly distributed.
-    @type: source"""
->>>>>>> 592bcbbc
+    __displayname__ = 'Create Even Rectilinear Grid'
+    __type__ = 'source'
     def __init__(self):
         AlgorithmBase.__init__(self,
             nInputPorts=0,
