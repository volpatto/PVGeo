--- conflicted
+++ resolved
@@ -12,15 +12,11 @@
 
 #---- Translate Grid Origin ----#
 
-<<<<<<< HEAD
 class TranslateGridOrigin(AlgorithmBase):
     """This filter will translate the origin of `vtkImageData` to any specified Corner of the data set assuming it is currently in the South West Bottom Corner (will not work if Corner was moved prior).
     """
-=======
-class TranslateGridOrigin(PVGeoAlgorithmBase):
-    """@desc: This filter will translate the origin of `vtkImageData` to any specified Corner of the data set assuming it is currently in the South West Bottom Corner (will not work if Corner was moved prior).
-    @type: filter"""
->>>>>>> 592bcbbc
+    __displayname__ = 'Translate Grid Origin'
+    __type__ = 'filter'
     def __init__(self, corner=1):
         AlgorithmBase.__init__(self,
             nInputPorts=1, inputType='vtkImageData',
