__all__ = [
    'ReverseImageDataAxii',
]

from vtk.util import numpy_support as nps
from vtk.numpy_interface import dataset_adapter as dsa
import numpy as np
# Import Helpers:
from ..base import AlgorithmBase
from .. import _helpers


#---- Reverse Grid Axii ----#


<<<<<<< HEAD
class ReverseImageDataAxii(AlgorithmBase):
    """This filter will flip ``vtkImageData`` on any of the three cartesian axii. A checkbox is provided for each axis on which you may desire to flip the data."""
=======
class ReverseImageDataAxii(PVGeoAlgorithmBase):
    """@desc: This filter will flip `vtkImageData` on any of the three cartesian axii. A checkbox is provided for each axis on which you may desire to flip the data.
    @type: filter"""
>>>>>>> 592bcbbc
    def __init__(self):
        AlgorithmBase.__init__(self,
            nInputPorts=1, inputType='vtkImageData',
            nOutputPorts=1, outputType='vtkImageData')
        self.__axes = [True, True, True] # Z Y X (FORTRAN)

    def _ReverseGridAxii(self, idi, ido):
        # Copy over input to output to be flipped around
        # Deep copy keeps us from messing with the input data
        ox, oy, oz = idi.GetOrigin()
        ido.SetOrigin(ox, oy, oz)
        sx, sy, sz = idi.GetSpacing()
        ido.SetSpacing(sx, sy, sz)
        ext = idi.GetExtent()
        nx, ny, nz = ext[1]+1, ext[3]+1, ext[5]+1
        ido.SetDimensions(nx, ny, nz)

        widi = dsa.WrapDataObject(idi)
        # Iterate over all array in the PointData
        for j in range(idi.GetPointData().GetNumberOfArrays()):
            # Go through each axis and rotate if needed
            arr = widi.PointData[j]
            arr = np.reshape(arr, (nz,ny,nx))
            for i in range(3):
                if self.__axes[i]:
                    arr = np.flip(arr, axis=i)
            # Now add that data array to the output
            data = nps.numpy_to_vtk(num_array=arr.flatten(), deep=True)
            data.SetName(idi.GetPointData().GetArrayName(j))
            ido.GetPointData().AddArray(data)

        # Iterate over all array in the CellData
        for j in range(idi.GetCellData().GetNumberOfArrays()):
            # Go through each axis and rotate if needed
            arr = widi.CellData[j]
            arr = np.reshape(arr, (nz-1,ny-1,nx-1))
            for i in range(3):
                if self.__axes[i]:
                    arr = np.flip(arr, axis=i)
            # Now add that data array to the output
            data = nps.numpy_to_vtk(num_array=arr.flatten(), deep=True)
            data.SetName(idi.GetCellData().GetArrayName(j))
            ido.GetCellData().AddArray(data)

        return ido

    def RequestData(self, request, inInfo, outInfo):
        """Used by pipeline to generate output.
        """
        # Get input/output of Proxy
        pdi = self.GetInputData(inInfo, 0, 0)
        pdo = self.GetOutputData(outInfo, 0)
        # Perfrom task
        self._ReverseGridAxii(pdi, pdo)
        return 1


    #### Seters and Geters ####


    def SetFlipX(self, flag):
        """Set the filter to flip th input data along the X-axis
        """
        if self.__axes[2] != flag:
            self.__axes[2] = flag
            self.Modified()

    def SetFlipY(self, flag):
        """Set the filter to flip th input data along the Y-axis
        """
        if self.__axes[1] != flag:
            self.__axes[1] = flag
            self.Modified()

    def SetFlipZ(self, flag):
        """Set the filter to flip th input data along the Z-axis
        """
        if self.__axes[0] != flag:
            self.__axes[0] = flag
            self.Modified()<|MERGE_RESOLUTION|>--- conflicted
+++ resolved
@@ -13,14 +13,10 @@
 #---- Reverse Grid Axii ----#
 
 
-<<<<<<< HEAD
 class ReverseImageDataAxii(AlgorithmBase):
     """This filter will flip ``vtkImageData`` on any of the three cartesian axii. A checkbox is provided for each axis on which you may desire to flip the data."""
-=======
-class ReverseImageDataAxii(PVGeoAlgorithmBase):
-    """@desc: This filter will flip `vtkImageData` on any of the three cartesian axii. A checkbox is provided for each axis on which you may desire to flip the data.
-    @type: filter"""
->>>>>>> 592bcbbc
+    __displayname__ = 'Reverse Image Data Axii'
+    __type__ = 'filter'
     def __init__(self):
         AlgorithmBase.__init__(self,
             nInputPorts=1, inputType='vtkImageData',
