--- conflicted
+++ resolved
@@ -259,9 +259,6 @@
         <ShowInMenu category="PVGP General Filters" />
       </Hints>
 
-<<<<<<< HEAD
-      <!-- Output data type: "vtkDataObject" -->
-=======
       <!-- Built on version: 0.6.1 -->
       <StringVectorProperty
         panel_visibility="never"
@@ -276,7 +273,6 @@
       </StringVectorProperty>
 
       <!-- Output data type: "Same as input" -->
->>>>>>> 5546bbae
       <IntVectorProperty command="SetOutputDataSetType"
                          default_values="7"
                          name="OutputDataSetType"
