state_files/
*.DS_Store
<<<<<<< HEAD
#prototype/
inc_*.py # Incomplete files
=======
prototype/
inc_* # Incomplete files
>>>>>>> b67ab19d
<|MERGE_RESOLUTION|>--- conflicted
+++ resolved
@@ -1,9 +1,4 @@
 state_files/
 *.DS_Store
-<<<<<<< HEAD
 #prototype/
-inc_*.py # Incomplete files
-=======
-prototype/
-inc_* # Incomplete files
->>>>>>> b67ab19d
+inc_*.py # Incomplete files 