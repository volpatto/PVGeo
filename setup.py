"""PVGeo: an open-source python package for geoscientific visualization in VTK
and ParaView.
"""

import setuptools

__version__ = '1.1.31'

with open("README.md", "r") as f:
    long_description = f.read()
    # Remove the icon from the README (assumes it is on the first line)
    idx = long_description.find('\n')
    long_description = '# *PVGeo*\n\n' + long_description[idx::]


setuptools.setup(
    name="PVGeo",
    version=__version__,
    author="Bane Sullivan",
    author_email="info@pvgeo.org",
    description="Geoscientific visualization tools for VTK and ParaView",
    long_description=long_description,
    long_description_content_type="text/markdown",
    url="https://github.com/OpenGeoVis/PVGeo",
    packages=setuptools.find_packages(),
    install_requires=[
        'numpy>=1.13',
        'scipy>=1.1',
        #'vtk>=8.1',
        'colour-runner==0.0.5',
        'codecov==2.0.15',
        'pandas>=0.23.4',
        'mock>=2.0.0',
<<<<<<< HEAD
        'pyproj>=1.9',
        'espatools>=0.0.4',
=======
        #'pyproj>=1.9',
>>>>>>> bae499a7
    ],
    classifiers=(
        "Programming Language :: Python",
        "License :: OSI Approved :: BSD License",
        "Operating System :: OS Independent",
        'Topic :: Scientific/Engineering',
        'Topic :: Scientific/Engineering :: Visualization',
        'Topic :: Scientific/Engineering :: GIS',
        'Intended Audience :: Science/Research',
        'Natural Language :: English',
    ),
)<|MERGE_RESOLUTION|>--- conflicted
+++ resolved
@@ -31,12 +31,8 @@
         'codecov==2.0.15',
         'pandas>=0.23.4',
         'mock>=2.0.0',
-<<<<<<< HEAD
-        'pyproj>=1.9',
+        #'pyproj>=1.9',
         'espatools>=0.0.4',
-=======
-        #'pyproj>=1.9',
->>>>>>> bae499a7
     ],
     classifiers=(
         "Programming Language :: Python",
