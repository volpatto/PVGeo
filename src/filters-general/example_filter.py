"""
Example python filter demonstrating some of the features available for
python programmable filters.
"""
# Name to be used for coding/macros:
Name = 'ExamplePythonFilter'
# Label for the filter menu:
Label = 'Example Python Filter'
# The filter/source menu category:
FilterCategory = 'PVGP Filters'

# A general overview of the plugin
Help = 'This is a simple example of a Python Programmable Filter'

<<<<<<< HEAD
NumberOfInputs = 2 # Specify as many as you would like
InputDataType = '' # Leave blank if input doesn't matter
OutputDataType = '' # Leave blank to preserve input data type
=======
NumberOfInputs = 1 # Specify as many as you would like
InputDataType = 'vtkDataObject' # Leave blank if input doesn't matter
OutputDataType = 'vtkDataObject' # Leave blank to preserve input data type
>>>>>>> 8d65260f

# How to add input arrays:
#- Number of Input array drop down choices
NumberOfInputArrayChoices = 2
#- Labels for the array drop down choices:
InputArrayLabels = ['Array Input 1', 'Array Input 2']


# Any extra XML GUI components you might like:
ExtraXml = ''

# These are the parameters/properties of the plugin:
Properties = dict(
    test_bool=True,
    test_int=123,
    test_int_vector=[1, 2, 3],
    test_double=1.23,
    test_double_vector=[1.1, 2.2, 3.3],
    test_string='string value',
)

# This is the description for each of the properties variable:
#- Include if you'd like. Totally optional.
#- The variable name (key) must be identical to the property described.
PropertiesHelp = dict(
    test_bool='This is a description about the test_bool property!'
)

# Where your main processing occurs
#- Data processing
def RequestData(self):
    from vtk.util import numpy_support as nps
    import PVGPpy.helpers as inputhelp
    pdi = self.GetInput() # VTK Data Type
    pdo = self.GetOutput() # VTK Data Type
    # Get input array info (selection made in drop down menu)
    name = inputhelp.getSelectedArrayName(self, 0)
    field = inputhelp.getSelectedArrayField(self, 0)

    if test_bool:
        print(name,field)
    else:
        print(test_string)



# Use if you need to set extents and what not
#- Information, spatial extent, ect
def RequestInformation(self):
    from paraview import util
    # This script is usually not necessary for filters
    # Here's an example of setting extents that might be necessary for plugin to function correctly:
    #util.SetOutputWholeExtent(self, [0,nx-1, 0,ny-1, 0,nz-1])
    print('Have a great day!')<|MERGE_RESOLUTION|>--- conflicted
+++ resolved
@@ -12,15 +12,9 @@
 # A general overview of the plugin
 Help = 'This is a simple example of a Python Programmable Filter'
 
-<<<<<<< HEAD
-NumberOfInputs = 2 # Specify as many as you would like
-InputDataType = '' # Leave blank if input doesn't matter
-OutputDataType = '' # Leave blank to preserve input data type
-=======
 NumberOfInputs = 1 # Specify as many as you would like
 InputDataType = 'vtkDataObject' # Leave blank if input doesn't matter
 OutputDataType = 'vtkDataObject' # Leave blank to preserve input data type
->>>>>>> 8d65260f
 
 # How to add input arrays:
 #- Number of Input array drop down choices
